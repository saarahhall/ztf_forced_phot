--- conflicted
+++ resolved
@@ -464,11 +464,7 @@
 
             fig.tight_layout()
             if save_fig:
-<<<<<<< HEAD
-                pname = file_path.split('forced')[0] + ztf_name + '_fnu.png'
-=======
                 pname = fps_file.split('forced')[0] + ztf_name + '_fnu.png'                
->>>>>>> 4793f59e
                 fig.savefig(pname)
                 plt.close(fig)
                 plt.close('all')
